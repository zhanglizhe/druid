--- conflicted
+++ resolved
@@ -96,19 +96,9 @@
   {
     if (chunk instanceof IntegerPartitionChunk) {
       IntegerPartitionChunk<T> intChunk = (IntegerPartitionChunk<T>) chunk;
-
-<<<<<<< HEAD
-      int retVal = comparator.compare(start, intChunk.start);
-      if (retVal == 0) {
-        retVal = comparator.compare(end, intChunk.end);
-      }
-
-      return retVal;
+      return comparator.compare(chunkNumber, intChunk.chunkNumber);
     } else {
       throw new IllegalArgumentException("Cannot compare against something that is not an IntegerPartitionChunk.");
-=======
-      return comparator.compare(chunkNumber, intChunk.chunkNumber);
->>>>>>> b4310d6c
     }
   }
 
