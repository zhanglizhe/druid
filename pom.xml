--- conflicted
+++ resolved
@@ -61,12 +61,9 @@
         <module>kafka-eight</module>
         <module>rabbitmq</module>
         <module>histogram</module>
-<<<<<<< HEAD
         <module>integration-tests</module>
-=======
         <module>mysql-metadata-storage</module>
         <module>postgresql-metadata-storage</module>
->>>>>>> c448755d
     </modules>
 
     <dependencyManagement>
